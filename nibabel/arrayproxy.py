--- conflicted
+++ resolved
@@ -63,9 +63,6 @@
     # Assume Fortran array memory layout
     order = 'F'
 
-<<<<<<< HEAD
-    def __init__(self, file_like, header):
-=======
     @kw_only_meth(2)
     def __init__(self, file_like, header, mmap=True):
         """ Initialize array proxy instance
@@ -90,7 +87,6 @@
         """
         if mmap not in (True, False, 'c', 'r'):
             raise ValueError("mmap should be one of {True, False, 'c', 'r'}")
->>>>>>> d39626e1
         self.file_like = file_like
         # Copies of values needed to read array
         self._shape = header.get_data_shape()
@@ -139,20 +135,11 @@
             raw_data = array_from_file(self._shape,
                                        self._dtype,
                                        fileobj,
-<<<<<<< HEAD
-                                       self._offset,
-                                       order=self.order)
-        # Upcast as necessary for big slopes, intercepts
-        return apply_read_scaling(raw_data, self._slope, self._inter)
-
-class CArrayProxy(ArrayProxy):
-    # Assume C array memory layout
-    order = 'C'
-=======
                                        offset=self._offset,
                                        order=self.order,
                                        mmap=self._mmap)
-        return raw_data
+        # Upcast as necessary for big slopes, intercepts
+        return apply_read_scaling(raw_data, self._slope, self._inter)
 
     def __array__(self):
         # Read array and scale
@@ -171,11 +158,15 @@
         return apply_read_scaling(raw_data, self._slope, self._inter)
 
 
+class CArrayProxy(ArrayProxy):
+    # Assume C array memory layout
+    order = 'C'
+
+
 def is_proxy(obj):
     """ Return True if `obj` is an array proxy
     """
     try:
         return obj.is_proxy
     except AttributeError:
-        return False
->>>>>>> d39626e1
+        return False