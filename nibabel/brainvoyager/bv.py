# emacs: -*- mode: python-mode; py-indent-offset: 4; indent-tabs-mode: nil -*-
# vi: set ft=python sts=4 ts=4 sw=4 et:
# ### ### ### ### ### ### ### ### ### ### ### ### ### ### ### ### ### ### ##
#
#   See COPYING file distributed along with the NiBabel package for the
#   copyright and license terms.
#
# ### ### ### ### ### ### ### ### ### ### ### ### ### ### ### ### ### ### ##
"""Reading / writing functions for Brainvoyager (BV) file formats.
please look at the support site of BrainInnovation for further informations
about the file formats: http://support.brainvoyager.com/
This file implements basic functionality for BV file formats. Look into bv_*.py
files for implementations of the different file formats.
Author: Thomas Emmerling
"""

import numpy as np

from ..volumeutils import array_to_file, array_from_file
from ..spatialimages import Header, HeaderDataError, SpatialImage
from ..fileholders import copy_file_map
from ..arrayproxy import CArrayProxy
from ..volumeutils import make_dt_codes
from struct import pack, unpack, calcsize
from ..externals import OrderedDict
import scipy.linalg as spl
import math

_dtdefs = (  # code, conversion function, equivalent dtype, aliases
    (1, 'int16', np.uint16),
    (2, 'float32', np.float32),
    (3, 'uint8', np.uint8))

# Make full code alias bank, including dtype column
data_type_codes = make_dt_codes(_dtdefs)

# Set example hdr_dict_proto for BV file formats
BV_HDR_DICT_PROTO = (
    ('Resolution', 'h', 3),
    ('XStart', 'h', 57),
    ('XEnd', 'h', 231),
    ('YStart', 'h', 52),
    ('YEnd', 'h', 172),
    ('ZStart', 'h', 59),
    ('ZEnd', 'h', 197),
    )


def readCString(f, nStrings=1, bufsize=1000, startPos=None, strip=True,
                rewind=False):
    """Read a zero-terminated string from a file object.
    Read and return a zero-terminated string from a file object.
    Parameters
    ----------
    f : fileobj
       File object to use
    nStrings: int, optional
       Number of strings to search (and return). Default is 1.
    bufsize: int, optional
       Define the buffer size that should be searched for the string.
       Default is 1000 bytes.
    startPos: int, optional
       Define the start file position from which to search. If None then start
       where the file object currently points to. Default is None.
    strip : bool, optional
       Whether to strip the trailing zero from the returned string.
       Default is True.
    rewind: bool, optional
       Whether the fileobj f should be returned to the initial position after
       reading. Default is False.
    Returns
    -------
    str_list : generator of string(s)
    """
    currentPos = f.tell()
    if strip:
        suffix = ''
    else:
        suffix = '\x00'
    if startPos is not None:
        f.seek(startPos)
    data = f.read(bufsize)
    lines = data.split('\x00')
    str_list = []
    if rewind:
        f.seek(currentPos)
    else:
        offset = 0
        for s in range(nStrings):
            offset += len(lines[s])+1
        f.seek(currentPos+offset)
    for s in range(nStrings):
        str_list.append(lines[s] + suffix)
    return str_list


def parse_BV_header(hdr_dict_proto, fileobj, parent_hdr_dict=None):
    """Parse the header of a BV file format.
    This function can be (and is) called recursively to iterate through nested
    fields (e.g. the ``prts`` field of the VTC header).
    Parameters
    ----------
    hdr_dict_proto: tuple
        tuple of format described in Notes below.
    fileobj : fileobj
        File object to use. Make sure that the current position is at the
        beginning of the header (e.g. at 0).
    parent_hdr_dict: OrderedDict
        When parse_BV_header() is called recursively the already filled
        (parent) hdr_dict is passed to give access to n_fields_name fields
        outside the current scope (see below).
<<<<<<< HEAD
=======

    Returns
    -------
    hdr_dict : OrderedDict
        An OrderedDict containing all header fields parsed from the file.

>>>>>>> 8944c99b
    Notes
    -----
    The description of `hdr_dict_proto` below is notated according to
    https://docs.python.org/3/reference/introduction.html#notation
        hdr_dict_proto ::= ((element_proto))*
        element_proto ::= '(' name ',' pack_format ',' default ')'  |
                          '(' name ',' pack_format ',' '(' default ','
                            c_fields_name ',' c_fields_value ')' ')'  |
                          '(' name ',' hdr_dict_proto ',' n_fields_name ')'
        pack_format ::= 'b' | 'h' | 'f' | 'z'
        name ::= str
        n_fields_name ::= str
        c_fields_name ::= str
        c_fields_value ::= int | float | bytes
        default ::= int | float | bytes
    The pack_format codes have meaning::
        b := signed char (1 byte)
        B := unsigned char (1 byte)
        h := signed short integer (2 bytes)
        i := signed integer (4 bytes)
        I := unsigned integer (4 bytes)
        f := float (4 bytes)
        z := zero-terminated string (variable bytes)
<<<<<<< HEAD
=======

    The n_fields_name is used to indicate the name of a header field that
    contains a number for nested header fields loops (e.g. 'NrOfSubMaps' in the
    VMP file header).

>>>>>>> 8944c99b
    The c_fields_name and c_fields_value parameters are used for header fields
    that are only written depending on the value of another header field (e.g.
    'NrOfLags' in the VMP file header).
    """
    hdr_dict = OrderedDict()
    for name, format, def_or_name in hdr_dict_proto:
        # handle zero-terminated strings
        if format == 'z':
            value = readCString(fileobj)[0]
        # handle array fields
        elif isinstance(format, tuple):
            value = []
            # check the length of the array to expect
            if def_or_name in hdr_dict:
                n_values = hdr_dict[def_or_name]
            else:
                n_values = parent_hdr_dict[def_or_name]
            for i in range(n_values):
                value.append(parse_BV_header(format, fileobj, hdr_dict))
        # handle conditional fields
        elif isinstance(def_or_name, tuple):
            if hdr_dict[def_or_name[1]] == def_or_name[2]:
                bytes = fileobj.read(calcsize(format))
                value = unpack('<' + format, bytes)[0]
            else:  # assign the default value
                value = def_or_name[0]
        else:  # pack string format
            bytes = fileobj.read(calcsize(format))
            value = unpack('<' + format, bytes)[0]
        hdr_dict[name] = value
    return hdr_dict


def pack_BV_header(hdr_dict_proto, hdr_dict, parent_hdr_dict=None):
    """Pack the header of a BV file format into a byte string.
    This function can be (and is) called recursively to iterate through nested
    fields (e.g. the ``prts`` field of the VTC header).
    Parameters
    ----------
    hdr_dict_proto: tuple
        tuple of format described in Notes of :func:`parse_BV_header`
    hdrDict: OrderedDict
       hdrDict that contains the fields and values to for the respective
       BV file format.
    parent_hdr_dict: OrderedDict
       When parse_BV_header() is called recursively the already filled
       (parent) hdr_dict is passed to give access to n_fields_name fields
       outside the current scope (see below).
    Returns
    -------
    binaryblock : bytes
        Binary representation of header ready for writing to file.
    """
    binary_parts = []
    for name, format, def_or_name in hdr_dict_proto:
        value = hdr_dict[name]
        # handle zero-terminated strings
        if format == 'z':
            part = value + b'\x00'
        # handle array fields
        elif isinstance(format, tuple):
            # check the length of the array to expect
            if def_or_name in hdr_dict:
                n_values = hdr_dict[def_or_name]
            else:
                n_values = parent_hdr_dict[def_or_name]
            sub_parts = []
            for i in range(n_values):
                sub_parts.append(pack_BV_header(format, value[i], hdr_dict))
            part = b''.join(sub_parts)
        # handle conditional fields
        elif isinstance(def_or_name, tuple):
            if hdr_dict[def_or_name[1]] == def_or_name[2]:
                part = pack('<' + format, value)
            else:
                continue
        else:
            part = pack('<' + format, value)
        binary_parts.append(part)
    return b''.join(binary_parts)

def get_inverseTransMatrix(matrix):
    """
    Get the inverse of a transformation matrix. R is the rotation matrix and
    t is the translation matrix
    ----------
    matrix: matrix of float

    Returns
    -------
    inverse: float numpy matrix
        Inverse transformation matrix of the input given matrix
    """

    r = np.matrix(matrix[0:-1,0:-2])
    t = np.matrix(matrix[0:-1,-1])
    shape = t.shape
    r_t = r.transpose()
    if shape[1]!=1: #if t is not a column vector
        t = t.transpose()
    new_r = r_t*t
    lastRow = np.matrix(matrix[-1])
    #concatenate the transpose t and the new r with the last row of the matrix
    inverse = np.concatenate((np.concatenate((r_t,new_r), axis = 1), lastRow))

    return inverse


def     e(affine):
    """
    Get the inverse transformation matrix of the affine matrix.
    """

    return get_inverseTransMatrix(affine)

def get_inverse_spatialTrans(hdr_dict):
    """
    Get the inverse transformation of all the spatial transformation.
    The function takes all the transformation (starting from the last) and
     calculate the inverse.
     toReturn is a variable that stores the final matrix, at the beginning
     contains the first inverse and as a new inverse is calculate it contains
     the multiplication of the new inverse and the moltiplication of all the
     previous inverse.

    Parameters
    ----------
    hdr_dict

    Returns
    -------

    """
    flag = 0
    toReturn = np.zeros((4,4)) #all the transformation are always matrix 4*4
    nrPST = hdr_dict['nrOfPastSpatTrans']
    for i in range((nrPST-1),-1,-1):
        nrTransValue = hdr_dict['pastST'][i]['numTransVal']
        size = int(math.sqrt(nrTransValue))

        matrix = np.zeros((size,size))
        z = 0
        for a in range(0,size):
            for b in range(0,size):
                matrix[a][b]  =  hdr_dict['pastST'][i]['transfVal'][z]['value']
                z += 1
        inverse = get_inverseTransMatrix(matrix)
        if flag==1:
            toReturn = toReturn * np.transpose(inverse)
        else:
            toReturn = inverse
            flag = 1

    return toReturn






def calc_BV_header_size(hdr_dict_proto, hdr_dict, parent_hdr_dict=None):
    """Calculate the binary size of a hdrDict for a BV file format header.
    This function can be (and is) called recursively to iterate through nested
    fields (e.g. the prts field of the VTC header).
    Parameters
    ----------
    hdr_dict_proto: tuple
        tuple of format described in Notes of :func:`parse_BV_header`
    hdrDict: OrderedDict
       hdrDict that contains the fields and values to for the respective
       BV file format.
    parent_hdr_dict: OrderedDict
       When parse_BV_header() is called recursively the already filled
       (parent) hdr_dict is passed to give access to n_fields_name fields
       outside the current scope (see below).
    Returns
    -------
    hdr_size : int
        Size of header when packed into bytes ready for writing to file.
    """
    hdr_size = 0
    for name, format, def_or_name in hdr_dict_proto:
        value = hdr_dict[name]
        # handle zero-terminated strings
        if format == 'z':
            hdr_size += len(value) + 1
        # handle array fields
        elif isinstance(format, tuple):
            # check the length of the array to expect
            if def_or_name in hdr_dict:
                n_values = hdr_dict[def_or_name]
            else:
                n_values = parent_hdr_dict[def_or_name]
            for i in range(n_values):
                # recursively iterate through the fields of all items
                # in the array
                hdr_size += calc_BV_header_size(format, value[i], hdr_dict)
        # handle conditional fields
        elif isinstance(def_or_name, tuple):
            if hdr_dict[def_or_name[1]] == def_or_name[2]:
                hdr_size += calcsize(format)
            else:
                continue
        else:
            hdr_size += calcsize(format)
    return hdr_size

<<<<<<< HEAD
=======

def update_BV_header(hdr_dict_proto, hdr_dict_old, hdr_dict_new,
                     parent_old=None, parent_new=None):
    """Update a hdrDict after changed nested-loops-number or conditional fields.

    This function can be (and is) called recursively to iterate through nested
    fields (e.g. the prts field of the VTC header).

    Parameters
    ----------
    hdr_dict_proto: tuple
        tuple of format described in Notes of :func:`parse_BV_header`
    hdr_dict_old: OrderedDict
       hdrDict before any changes.
    hdr_dict_new: OrderedDict
       hdrDict with changed fields in n_fields_name or c_fields_name fields.
    parent_old: OrderedDict
       When update_BV_header() is called recursively the not yet updated
       (parent) hdr_dict is passed to give access to n_fields_name fields
       outside the current scope (see below).
    parent_new: OrderedDict
       When update_BV_header() is called recursively the not yet updated
       (parent) hdr_dict is passed to give access to n_fields_name fields
       outside the current scope (see below).

    Returns
    -------
    hdr_dict_new : OrderedDict
        An updated version hdr_dict correcting effects of changed nested and
        conditional fields.
    """
    for name, format, def_or_name in hdr_dict_proto:
        # handle nested loop fields
        if isinstance(format, tuple):
            # calculate the change of array length and the new array length
            if def_or_name in hdr_dict_old:
                delta_values = hdr_dict_new[def_or_name] - \
                               hdr_dict_old[def_or_name]
                n_values = hdr_dict_new[def_or_name]
            else:
                delta_values = parent_new[def_or_name] - \
                               parent_old[def_or_name]
                n_values = parent_new[def_or_name]
            if delta_values > 0:  # add nested loops
                hdr_dict_new[name].append(_proto2default(format, hdr_dict_new))
            elif delta_values < 0:  # remove nested loops
                hdr_dict_new[name].pop()
            # loop over nested fields
            for i in range(n_values):
                update_BV_header(format, hdr_dict_old[name][i],
                                 hdr_dict_new[name][i], hdr_dict_old,
                                 hdr_dict_new)
        # handle conditional fields
        elif isinstance(def_or_name, tuple):
            if hdr_dict_old[def_or_name[1]] != hdr_dict_new[def_or_name[1]]:
                if hdr_dict_new[def_or_name[1]] == def_or_name[2]:
                    hdr_dict_new[name] = def_or_name[0]
                else:
                    del hdr_dict_new[name]
    return hdr_dict_new


>>>>>>> 8944c99b
def _proto2default(proto, parent_default_hdr=None):
    """Helper for creating a VTC header OrderedDict with default parameters.
    Create an OrderedDict that contains keys with the header fields, and
    default values.
    See :func:`parse_BV_header` for description of `proto` format.
    """
    default_hdr = OrderedDict()
    for name, format, def_or_name in proto:
        default_hdr[name] = {}
        if isinstance(format, tuple):
            value = []
            # check the length of the array to expect
            if def_or_name in default_hdr:
                n_values = default_hdr[def_or_name]
            else:
                n_values = parent_default_hdr[def_or_name]
            for i in range(n_values):
                value.append(_proto2default(format, default_hdr))
            default_hdr[name] = value
        # handle conditional fields
        elif isinstance(def_or_name, tuple):
            if default_hdr[def_or_name[1]] == def_or_name[2]:
                default_hdr[name] = def_or_name[0]
        else:
            default_hdr[name] = def_or_name
    return default_hdr


def combineST(STarray, inv=False):
    """Combine spatial transformation matrices.

    This recursive function returns the dot product of all spatial
    transformation matrices given in STarray for applying them in one go.
    The order of multiplication follow the order in the given array.

    Parameters
    ----------
    STarray: array
        array filled with transformation matrices of shape (4, 4)

    inv: boolean
        Set to true to invert the transformation matrices before
        multiplication.

    Returns
    -------
    combinedST : array of shape (4, 4)
    """
    if len(STarray) == 1:
        if inv:
            return np.linalg.inv(STarray[0])
        else:
            return STarray[0]
    if inv:
        return np.dot(np.linalg.inv(STarray[0, :, :]),
                      combineST(STarray[1:, :, :], inv=inv))
    else:
        return np.dot(STarray[0, :, :],
                      combineST(STarray[1:, :, :], inv=inv))


def parseST(STdict):
    """Parse spatial transformation stored in a BV header OrderedDict.

    This function parses a given OrderedDict from a BV header field and returns
    a spatial transformation matrix as a numpy array.

    Parameters
    ----------
    STdict: OrderedDict
        OrderedDict filled with transformation matrices of shape (4, 4)

    Returns
    -------
    STarray : array of shape (4, 4)
    """
    if STdict['numTransVal'] != 16:
        raise BvError('spatial transformation has to be of shape (4, 4)')
    STarray = []
    for v in range(STdict['numTransVal']):
        STarray.append(STdict['transfVal'][v]['value'])
    return np.array(STarray).reshape((4, 4))


class BvError(Exception):
    """Exception for BV format related problems.
    To be raised whenever there is a problem with a BV fileformat.
    """
    pass


class BvFileHeader(Header):
    """Class to hold information from a BV file header."""

    # Copies of module-level definitions
    _data_type_codes = data_type_codes
    _field_recoders = {'datatype': data_type_codes}

    # format defaults
    # BV files are radiological (left-is-right) by default
    # (VTC files have a flag for that, however)
    default_x_flip = True
    default_endianness = '<'  # BV files are always little-endian
    allowed_dtypes = [1, 2, 3]
    default_dtype = 2
    allowed_dimensions = [3]
    data_layout = 'C'
    hdr_dict_proto = BV_HDR_DICT_PROTO

    def __init__(self,
                 hdrDict=None,
                 endianness=default_endianness,
                 check=True,
                 offset=None):
        """Initialize header from binary data block.
        Parameters
        ----------
        binaryblock : {None, string} optional
            binary block to set into header.  By default, None, in
            which case we insert the default empty header block
        endianness : {None, '<','>', other endian code} string, optional
            endianness of the binaryblock.  If None, guess endianness
            from the data.
        check : bool, optional
            Whether to check content of header in initialization.
            Default is True.
        offset : int, optional
            offset of the actual data into to binary file (in bytes)
        """
        if endianness != self.default_endianness:
            raise BvError('BV files are always little-endian')
        self.endianness = self.default_endianness
        if hdrDict is None:
            hdrDict = _proto2default(self.hdr_dict_proto)
        self._hdrDict = hdrDict
        if offset is None:
            self.set_data_offset(calc_BV_header_size(
                self.hdr_dict_proto, self._hdrDict))
        if 'framingCube' in self._hdrDict:
            self._framing_cube = self._hdrDict['framingCube']
        else:
            self._framing_cube = self._guess_framing_cube()
        if check:
            self.check_fix()
        return

    @classmethod
    def from_fileobj(klass, fileobj, endianness=default_endianness,
                     check=True):
        """Return read structure with given or guessed endiancode.
        Parameters
        ----------
        fileobj : file-like object
           Needs to implement ``read`` method
        endianness : None or endian code, optional
           Code specifying endianness of read data
        Returns
        -------
        header : BvFileHeader object
           BvFileHeader object initialized from data in fileobj
        """
        hdrDict = parse_BV_header(klass.hdr_dict_proto, fileobj)
        offset = fileobj.tell()
        return klass(hdrDict, endianness, check, offset)

    @classmethod
    def from_header(klass, header=None, check=False):
        """Class method to create header from another header.
        Parameters
        ----------
        header : ``Header`` instance or mapping
           a header of this class, or another class of header for
           conversion to this type
        check : {True, False}
           whether to check header for integrity
        Returns
        -------
        hdr : header instance
           fresh header instance of our own class
        """
        # own type, return copy
        if type(header) == klass:
            obj = header.copy()
            if check:
                obj.check_fix()
            return obj
        # not own type, make fresh header instance
        obj = klass(check=check)
        if header is None:
            return obj
        try:  # check if there is a specific conversion routine
            mapping = header.as_bv_map()
        except AttributeError:
            # most basic conversion
            obj.set_data_dtype(header.get_data_dtype())
            obj.set_data_shape(header.get_data_shape())
            obj.set_zooms(header.get_zooms())
            return obj
        # header is convertible from a field mapping
        for key, value in mapping.items():
            try:
                obj[key] = value
            except (ValueError, KeyError):
                # the presence of the mapping certifies the fields as
                # being of the same meaning as for BV types
                pass
        # set any fields etc that are specific to this format (overriden by
        # sub-classes)
        obj._set_format_specifics()
        # Check for unsupported datatypes
        orig_code = header.get_data_dtype()
        try:
            obj.set_data_dtype(orig_code)
        except HeaderDataError:
            raise HeaderDataError('Input header %s has datatype %s but '
                                  'output header %s does not support it'
                                  % (header.__class__,
                                     header.get_value_label('datatype'),
                                     klass))
        if check:
            obj.check_fix()
        return obj

    def copy(self):
        """Copy object to independent representation.
        The copy should not be affected by any changes to the original
        object.
        """
        return self.__class__(self._hdrDict)

    def _set_format_specifics(self):
        """Utility routine to set format specific header stuff."""
        pass

    def data_from_fileobj(self, fileobj):
        """Read data array from `fileobj`.
        Parameters
        ----------
        fileobj : file-like
           Must be open, and implement ``read`` and ``seek`` methods
        Returns
        -------
        arr : ndarray
           data array
        """
        dtype = self.get_data_dtype()
        shape = self.get_data_shape()
        offset = self.get_data_offset()
        return array_from_file(shape, dtype, fileobj, offset,
                               order=self.data_layout)

    def get_data_dtype(self):
        """Get numpy dtype for data.
        For examples see ``set_data_dtype``
        """
        if 'datatype' in self._hdrDict:
            code = self._hdrDict['datatype']
        else:
            code = self.default_dtype
        dtype = self._data_type_codes.dtype[code]
        return dtype.newbyteorder(self.endianness)

    def set_data_dtype(self, datatype):
        """Set numpy dtype for data from code or dtype or type."""
        try:
            code = self._data_type_codes[datatype]
        except KeyError:
            raise HeaderDataError(
                'data dtype "%s" not recognized' % datatype)
        if code not in self.allowed_dtypes:
            raise HeaderDataError(
                'data dtype "%s" not supported' % datatype)
        dtype = self._data_type_codes.dtype[code]
        if 'datatype' in self._hdrDict.keys():
            self._hdrDict['datatype'] = code
            return
        if dtype.newbyteorder(self.endianness) != self.get_data_dtype():
            raise HeaderDataError(
                'File format does not support setting of header!')

    def get_xflip(self):
        """Get xflip for data."""
        return self.default_x_flip

    def set_xflip(self, xflip):
        """Set xflip for data."""
        if xflip is True:
            return
        else:
            raise BvError('cannot change Left-right convention!')

    def get_data_shape(self):
        """Get shape of data."""
        raise NotImplementedError

    def set_data_shape(self, shape):
        """Set shape of data."""
        raise NotImplementedError

    def get_base_affine(self):
        """Get affine from basic (shared) header fields.
        Note that we get the translations from the center of the
        (guessed) framing cube of the referenced VMR (anatomical) file.
<<<<<<< HEAD
        Internal storage of the image is ZYXT, where (in RAS orientations)
=======

        Internal storage of the image is ZYXT, where (in patient coordiante/
        real world orientations):
>>>>>>> 8944c99b
        Z := axis increasing from right to left (R to L)
        Y := axis increasing from superior to inferior (S to I)
        X := axis increasing from anterior to posterior (A to P)
        T := volumes (if present in file format)
        """
        zooms = self.get_zooms()
        if not self.get_xflip():
            # make the BV internal Z axis neurological (left-is-left);
            # not default in BV files!
            zooms[0] *= -1

        # compute the rotation
        rot = np.zeros((3, 3))
        # make the flipped BV Z axis the new R axis
        rot[:, 0] = [-zooms[0], 0, 0]
        # make the flipped BV X axis the new A axis
        rot[:, 1] = [0, 0, -zooms[2]]
        # make the flipped BV Y axis the new S axis
        rot[:, 2] = [0, -zooms[1], 0]

        # compute the translation
        fcc = np.array(self.get_framing_cube())/2  # center of framing cube
        bbc = np.array(self.get_bbox_center())  # center of bounding box
        tra = np.dot((bbc-fcc), rot)

        # assemble
        M = np.eye(4, 4)
        M[0:3, 0:3] = rot
        M[0:3, 3] = tra.T

        return M

    get_best_affine = get_base_affine

    get_default_affine = get_base_affine

    get_affine = get_base_affine



    def _guess_framing_cube(self):
        """Guess the dimensions of the framing cube.
        Guess the dimensions of the framing cube that constitutes the
        coordinate system boundaries for the bounding box.
        For most BV file formats this need to be guessed from
        XEnd, YEnd, and ZEnd in the header.
        """
        # then start guessing...
        hdr = self._hdrDict
        # get the ends of the bounding box (highest values in each dimension)
        x = hdr['XEnd']
        y = hdr['YEnd']
        z = hdr['ZEnd']

        # compare with possible framing cubes
        for fc in [256, 384, 512, 768, 1024]:
            if any([d > fc for d in (x, y, z)]):
                continue
            else:
                return fc, fc, fc

    def get_framing_cube(self):
        """Get the dimensions of the framing cube.
        Get the dimensions of the framing cube that constitutes the
        coordinate system boundaries for the bounding box.
        For most BV file formats this need to be guessed from
        XEnd, YEnd, and ZEnd in the header.
        """
        return self._framing_cube

    def set_framing_cube(self, fc):
        """Set the dimensions of the framing cube.
        Set the dimensions of the framing cube that constitutes the
        coordinate system boundaries for the bounding box
        For most BV file formats this need to be guessed from
        XEnd, YEnd, and ZEnd in the header.
        Use this if you know about the framing cube for the BV file.
        """
        self._framing_cube = fc

    def get_bbox_center(self):
        """Get the center coordinate of the bounding box.
        Get the center coordinate of the bounding box with respect to the
        framing cube.
        """
        hdr = self._hdrDict
        x = hdr['XStart'] + \
            ((hdr['XEnd'] - hdr['XStart'])/2)
        y = hdr['YStart'] + \
            ((hdr['YEnd'] - hdr['YStart'])/2)
        z = hdr['ZStart'] + \
            ((hdr['ZEnd'] - hdr['ZStart'])/2)
        return z, y, x

    def get_zooms(self):
        shape = self.get_data_shape()
        return tuple(float(self._hdrDict['Resolution'])
                     for d in shape[0:3])

    def set_zooms(self, zooms):
        if type(zooms) == int:
            self._hdrDict['Resolution'] = zooms
        else:
            if any([zooms[i] != zooms[i+1] for i in range(len(zooms)-1)]):
                raise BvError('Zooms for all dimensions must be equal!')
            else:
                self._hdrDict['Resolution'] = int(zooms[0])

    def as_analyze_map(self):
        raise NotImplementedError

    def set_data_offset(self, offset):
        """Set offset into data file to read data."""
        self._data_offset = offset

    def get_data_offset(self):
        """Return offset into data file to read data."""
        self.set_data_offset(calc_BV_header_size(
                             self.hdr_dict_proto, self._hdrDict))
        return self._data_offset

    def get_slope_inter(self):
        """BV formats do not do scaling."""
        return None, None

    def check_fix(self):
        """Do some checks for the BV header."""
        pass

    def write_to(self, fileobj):
        """Write header to fileobj.
        Write starts at fileobj current file position.
        Parameters
        ----------
        fileobj : file-like object
           Should implement ``write`` method
        Returns
        -------
        None
        """
        binaryblock = pack_BV_header(self.hdr_dict_proto, self._hdrDict)
        fileobj.write(binaryblock)

class BvFileImage(SpatialImage):
    """Class to hold information from a BV image file."""

    # Set the class of the corresponding header
    header_class = BvFileHeader

    # Set the label ('image') and the extension ('.bv') for a (dummy) BV file
    files_types = (('image', '.bv'),)

    # BV files are not compressed...
    _compressed_exts = ()

    # use the row-major CArrayProxy
    ImageArrayProxy = CArrayProxy

    def update_header(self):
        """Harmonize header with image data and affine.
        >>> data = np.zeros((2,3,4))
        >>> affine = np.diag([1.0,2.0,3.0,1.0])
        >>> img = SpatialImage(data, affine)
        >>> hdr = img.get_header()
        >>> img.shape == (2, 3, 4)
        True
        >>> img.update_header()
        >>> hdr.get_data_shape() == (2, 3, 4)
        True
        >>> hdr.get_zooms()
        (1.0, 2.0, 3.0)
        """
        hdr = self._header
        shape = self._dataobj.shape
        # We need to update the header if the data shape has changed.  It's a
        # bit difficult to change the data shape using the standard API, but
        # maybe it happened
        if hdr.get_data_shape() != shape:
            hdr.set_data_shape(shape)

    @classmethod
    def from_file_map(klass, file_map):
        """Load image from `file_map`.
        Parameters
        ----------
        file_map : None or mapping, optional
           files mapping.  If None (default) use object's ``file_map``
           attribute instead
        """
        bvf = file_map['image'].get_prepare_fileobj('rb')
        header = klass.header_class.from_fileobj(bvf)
        affine = header.get_affine()
        hdr_copy = header.copy()
        # use row-major memory presentation!
        data = klass.ImageArrayProxy(bvf, hdr_copy)
        img = klass(data, affine, header, file_map=file_map)
        img._load_cache = {'header': hdr_copy,
                           'affine': None,
                           'file_map': copy_file_map(file_map)}
        return img

    def _write_header(self, header_file, header):
        """Utility routine to write BV header.
        Parameters
        ----------
        header_file : file-like
           file-like object implementing ``write``, open for writing
        header : header object
        """
        header.write_to(header_file)

    def _write_data(self, bvfile, data, header):
        """Utility routine to write BV image.
        Parameters
        ----------
        bvfile : file-like
           file-like object implementing ``seek`` or ``tell``, and
           ``write``
        data : array-like
           array to write
        header : analyze-type header object
           header
        """
        shape = header.get_data_shape()
        if data.shape != shape:
            raise HeaderDataError('Data should be shape (%s)' %
                                  ', '.join(str(s) for s in shape))
        offset = header.get_data_offset()
        out_dtype = header.get_data_dtype()
        array_to_file(data, bvfile, out_dtype, offset, order='C')

    def to_file_map(self, file_map=None):
        """Write image to `file_map` or contained ``self.file_map``.
        Parameters
        ----------
        file_map : None or mapping, optional
           files mapping.  If None (default) use object's ``file_map``
           attribute instead
        """
        if file_map is None:
            file_map = self.file_map
        data = self.get_data()
        with file_map['image'].get_prepare_fileobj('wb') as bvf:
<<<<<<< HEAD
            self._write_header(bvf, hdr)
            self._write_data(bvf, data, hdr)
        self._header = hdr
        self.file_map = file_map



=======
            self._write_header(bvf, self.header)
            self._write_data(bvf, data, self.header)
        self.file_map = file_map
>>>>>>> 8944c99b
<|MERGE_RESOLUTION|>--- conflicted
+++ resolved
@@ -7,10 +7,13 @@
 #
 # ### ### ### ### ### ### ### ### ### ### ### ### ### ### ### ### ### ### ##
 """Reading / writing functions for Brainvoyager (BV) file formats.
+
 please look at the support site of BrainInnovation for further informations
 about the file formats: http://support.brainvoyager.com/
+
 This file implements basic functionality for BV file formats. Look into bv_*.py
 files for implementations of the different file formats.
+
 Author: Thomas Emmerling
 """
 
@@ -23,8 +26,6 @@
 from ..volumeutils import make_dt_codes
 from struct import pack, unpack, calcsize
 from ..externals import OrderedDict
-import scipy.linalg as spl
-import math
 
 _dtdefs = (  # code, conversion function, equivalent dtype, aliases
     (1, 'int16', np.uint16),
@@ -49,7 +50,9 @@
 def readCString(f, nStrings=1, bufsize=1000, startPos=None, strip=True,
                 rewind=False):
     """Read a zero-terminated string from a file object.
+
     Read and return a zero-terminated string from a file object.
+
     Parameters
     ----------
     f : fileobj
@@ -68,6 +71,7 @@
     rewind: bool, optional
        Whether the fileobj f should be returned to the initial position after
        reading. Default is False.
+
     Returns
     -------
     str_list : generator of string(s)
@@ -96,8 +100,10 @@
 
 def parse_BV_header(hdr_dict_proto, fileobj, parent_hdr_dict=None):
     """Parse the header of a BV file format.
+
     This function can be (and is) called recursively to iterate through nested
     fields (e.g. the ``prts`` field of the VTC header).
+
     Parameters
     ----------
     hdr_dict_proto: tuple
@@ -109,19 +115,17 @@
         When parse_BV_header() is called recursively the already filled
         (parent) hdr_dict is passed to give access to n_fields_name fields
         outside the current scope (see below).
-<<<<<<< HEAD
-=======
 
     Returns
     -------
     hdr_dict : OrderedDict
         An OrderedDict containing all header fields parsed from the file.
 
->>>>>>> 8944c99b
     Notes
     -----
     The description of `hdr_dict_proto` below is notated according to
     https://docs.python.org/3/reference/introduction.html#notation
+
         hdr_dict_proto ::= ((element_proto))*
         element_proto ::= '(' name ',' pack_format ',' default ')'  |
                           '(' name ',' pack_format ',' '(' default ','
@@ -133,7 +137,9 @@
         c_fields_name ::= str
         c_fields_value ::= int | float | bytes
         default ::= int | float | bytes
+
     The pack_format codes have meaning::
+
         b := signed char (1 byte)
         B := unsigned char (1 byte)
         h := signed short integer (2 bytes)
@@ -141,14 +147,11 @@
         I := unsigned integer (4 bytes)
         f := float (4 bytes)
         z := zero-terminated string (variable bytes)
-<<<<<<< HEAD
-=======
 
     The n_fields_name is used to indicate the name of a header field that
     contains a number for nested header fields loops (e.g. 'NrOfSubMaps' in the
     VMP file header).
 
->>>>>>> 8944c99b
     The c_fields_name and c_fields_value parameters are used for header fields
     that are only written depending on the value of another header field (e.g.
     'NrOfLags' in the VMP file header).
@@ -184,8 +187,10 @@
 
 def pack_BV_header(hdr_dict_proto, hdr_dict, parent_hdr_dict=None):
     """Pack the header of a BV file format into a byte string.
+
     This function can be (and is) called recursively to iterate through nested
     fields (e.g. the ``prts`` field of the VTC header).
+
     Parameters
     ----------
     hdr_dict_proto: tuple
@@ -197,6 +202,7 @@
        When parse_BV_header() is called recursively the already filled
        (parent) hdr_dict is passed to give access to n_fields_name fields
        outside the current scope (see below).
+
     Returns
     -------
     binaryblock : bytes
@@ -230,89 +236,13 @@
         binary_parts.append(part)
     return b''.join(binary_parts)
 
-def get_inverseTransMatrix(matrix):
-    """
-    Get the inverse of a transformation matrix. R is the rotation matrix and
-    t is the translation matrix
-    ----------
-    matrix: matrix of float
-
-    Returns
-    -------
-    inverse: float numpy matrix
-        Inverse transformation matrix of the input given matrix
-    """
-
-    r = np.matrix(matrix[0:-1,0:-2])
-    t = np.matrix(matrix[0:-1,-1])
-    shape = t.shape
-    r_t = r.transpose()
-    if shape[1]!=1: #if t is not a column vector
-        t = t.transpose()
-    new_r = r_t*t
-    lastRow = np.matrix(matrix[-1])
-    #concatenate the transpose t and the new r with the last row of the matrix
-    inverse = np.concatenate((np.concatenate((r_t,new_r), axis = 1), lastRow))
-
-    return inverse
-
-
-def     e(affine):
-    """
-    Get the inverse transformation matrix of the affine matrix.
-    """
-
-    return get_inverseTransMatrix(affine)
-
-def get_inverse_spatialTrans(hdr_dict):
-    """
-    Get the inverse transformation of all the spatial transformation.
-    The function takes all the transformation (starting from the last) and
-     calculate the inverse.
-     toReturn is a variable that stores the final matrix, at the beginning
-     contains the first inverse and as a new inverse is calculate it contains
-     the multiplication of the new inverse and the moltiplication of all the
-     previous inverse.
-
-    Parameters
-    ----------
-    hdr_dict
-
-    Returns
-    -------
-
-    """
-    flag = 0
-    toReturn = np.zeros((4,4)) #all the transformation are always matrix 4*4
-    nrPST = hdr_dict['nrOfPastSpatTrans']
-    for i in range((nrPST-1),-1,-1):
-        nrTransValue = hdr_dict['pastST'][i]['numTransVal']
-        size = int(math.sqrt(nrTransValue))
-
-        matrix = np.zeros((size,size))
-        z = 0
-        for a in range(0,size):
-            for b in range(0,size):
-                matrix[a][b]  =  hdr_dict['pastST'][i]['transfVal'][z]['value']
-                z += 1
-        inverse = get_inverseTransMatrix(matrix)
-        if flag==1:
-            toReturn = toReturn * np.transpose(inverse)
-        else:
-            toReturn = inverse
-            flag = 1
-
-    return toReturn
-
-
-
-
-
 
 def calc_BV_header_size(hdr_dict_proto, hdr_dict, parent_hdr_dict=None):
     """Calculate the binary size of a hdrDict for a BV file format header.
+
     This function can be (and is) called recursively to iterate through nested
     fields (e.g. the prts field of the VTC header).
+
     Parameters
     ----------
     hdr_dict_proto: tuple
@@ -324,6 +254,7 @@
        When parse_BV_header() is called recursively the already filled
        (parent) hdr_dict is passed to give access to n_fields_name fields
        outside the current scope (see below).
+
     Returns
     -------
     hdr_size : int
@@ -356,8 +287,6 @@
             hdr_size += calcsize(format)
     return hdr_size
 
-<<<<<<< HEAD
-=======
 
 def update_BV_header(hdr_dict_proto, hdr_dict_old, hdr_dict_new,
                      parent_old=None, parent_new=None):
@@ -420,11 +349,12 @@
     return hdr_dict_new
 
 
->>>>>>> 8944c99b
 def _proto2default(proto, parent_default_hdr=None):
     """Helper for creating a VTC header OrderedDict with default parameters.
+
     Create an OrderedDict that contains keys with the header fields, and
     default values.
+
     See :func:`parse_BV_header` for description of `proto` format.
     """
     default_hdr = OrderedDict()
@@ -507,8 +437,10 @@
 
 class BvError(Exception):
     """Exception for BV format related problems.
+
     To be raised whenever there is a problem with a BV fileformat.
     """
+
     pass
 
 
@@ -536,6 +468,7 @@
                  check=True,
                  offset=None):
         """Initialize header from binary data block.
+
         Parameters
         ----------
         binaryblock : {None, string} optional
@@ -571,12 +504,14 @@
     def from_fileobj(klass, fileobj, endianness=default_endianness,
                      check=True):
         """Return read structure with given or guessed endiancode.
+
         Parameters
         ----------
         fileobj : file-like object
            Needs to implement ``read`` method
         endianness : None or endian code, optional
            Code specifying endianness of read data
+
         Returns
         -------
         header : BvFileHeader object
@@ -589,6 +524,7 @@
     @classmethod
     def from_header(klass, header=None, check=False):
         """Class method to create header from another header.
+
         Parameters
         ----------
         header : ``Header`` instance or mapping
@@ -596,6 +532,7 @@
            conversion to this type
         check : {True, False}
            whether to check header for integrity
+
         Returns
         -------
         hdr : header instance
@@ -646,6 +583,7 @@
 
     def copy(self):
         """Copy object to independent representation.
+
         The copy should not be affected by any changes to the original
         object.
         """
@@ -657,10 +595,12 @@
 
     def data_from_fileobj(self, fileobj):
         """Read data array from `fileobj`.
+
         Parameters
         ----------
         fileobj : file-like
            Must be open, and implement ``read`` and ``seek`` methods
+
         Returns
         -------
         arr : ndarray
@@ -674,6 +614,7 @@
 
     def get_data_dtype(self):
         """Get numpy dtype for data.
+
         For examples see ``set_data_dtype``
         """
         if 'datatype' in self._hdrDict:
@@ -722,15 +663,12 @@
 
     def get_base_affine(self):
         """Get affine from basic (shared) header fields.
+
         Note that we get the translations from the center of the
         (guessed) framing cube of the referenced VMR (anatomical) file.
-<<<<<<< HEAD
-        Internal storage of the image is ZYXT, where (in RAS orientations)
-=======
 
         Internal storage of the image is ZYXT, where (in patient coordiante/
         real world orientations):
->>>>>>> 8944c99b
         Z := axis increasing from right to left (R to L)
         Y := axis increasing from superior to inferior (S to I)
         X := axis increasing from anterior to posterior (A to P)
@@ -769,12 +707,12 @@
 
     get_affine = get_base_affine
 
-
-
     def _guess_framing_cube(self):
         """Guess the dimensions of the framing cube.
+
         Guess the dimensions of the framing cube that constitutes the
         coordinate system boundaries for the bounding box.
+
         For most BV file formats this need to be guessed from
         XEnd, YEnd, and ZEnd in the header.
         """
@@ -794,6 +732,7 @@
 
     def get_framing_cube(self):
         """Get the dimensions of the framing cube.
+
         Get the dimensions of the framing cube that constitutes the
         coordinate system boundaries for the bounding box.
         For most BV file formats this need to be guessed from
@@ -803,6 +742,7 @@
 
     def set_framing_cube(self, fc):
         """Set the dimensions of the framing cube.
+
         Set the dimensions of the framing cube that constitutes the
         coordinate system boundaries for the bounding box
         For most BV file formats this need to be guessed from
@@ -813,6 +753,7 @@
 
     def get_bbox_center(self):
         """Get the center coordinate of the bounding box.
+
         Get the center coordinate of the bounding box with respect to the
         framing cube.
         """
@@ -862,11 +803,14 @@
 
     def write_to(self, fileobj):
         """Write header to fileobj.
+
         Write starts at fileobj current file position.
+
         Parameters
         ----------
         fileobj : file-like object
            Should implement ``write`` method
+
         Returns
         -------
         None
@@ -874,6 +818,7 @@
         binaryblock = pack_BV_header(self.hdr_dict_proto, self._hdrDict)
         fileobj.write(binaryblock)
 
+
 class BvFileImage(SpatialImage):
     """Class to hold information from a BV image file."""
 
@@ -891,6 +836,7 @@
 
     def update_header(self):
         """Harmonize header with image data and affine.
+
         >>> data = np.zeros((2,3,4))
         >>> affine = np.diag([1.0,2.0,3.0,1.0])
         >>> img = SpatialImage(data, affine)
@@ -914,6 +860,7 @@
     @classmethod
     def from_file_map(klass, file_map):
         """Load image from `file_map`.
+
         Parameters
         ----------
         file_map : None or mapping, optional
@@ -934,6 +881,7 @@
 
     def _write_header(self, header_file, header):
         """Utility routine to write BV header.
+
         Parameters
         ----------
         header_file : file-like
@@ -944,6 +892,7 @@
 
     def _write_data(self, bvfile, data, header):
         """Utility routine to write BV image.
+
         Parameters
         ----------
         bvfile : file-like
@@ -964,6 +913,7 @@
 
     def to_file_map(self, file_map=None):
         """Write image to `file_map` or contained ``self.file_map``.
+
         Parameters
         ----------
         file_map : None or mapping, optional
@@ -974,16 +924,6 @@
             file_map = self.file_map
         data = self.get_data()
         with file_map['image'].get_prepare_fileobj('wb') as bvf:
-<<<<<<< HEAD
-            self._write_header(bvf, hdr)
-            self._write_data(bvf, data, hdr)
-        self._header = hdr
-        self.file_map = file_map
-
-
-
-=======
             self._write_header(bvf, self.header)
             self._write_data(bvf, data, self.header)
-        self.file_map = file_map
->>>>>>> 8944c99b
+        self.file_map = file_map